"""
Computer handler implementation for OpenAI computer-use-preview protocol.
"""

import base64
from typing import Any, Dict, List, Literal, Optional, Union

from computer import Computer

from .base import AsyncComputerHandler


class cuaComputerHandler(AsyncComputerHandler):
    """Computer handler that implements the Computer protocol using the computer interface."""

    def __init__(self, cua_computer: Computer):
        """Initialize with a computer interface (from tool schema)."""
        self.cua_computer = cua_computer
        self.interface = None

    async def _initialize(self):
        if hasattr(self.cua_computer, "_initialized") and not self.cua_computer._initialized:
            await self.cua_computer.run()
        self.interface = self.cua_computer.interface

    # ==== Computer-Use-Preview Action Space ====

    async def get_environment(self) -> Literal["windows", "mac", "linux", "browser"]:
        """Get the current environment type."""
        # TODO: detect actual environment
        return "linux"

    async def get_dimensions(self) -> tuple[int, int]:
        """Get screen dimensions as (width, height)."""
        assert self.interface is not None
        screen_size = await self.interface.get_screen_size()
        return screen_size["width"], screen_size["height"]
<<<<<<< HEAD
    
    async def screenshot(self, text: Optional[str] = None) -> str:
        """Take a screenshot and return as base64 string.
        
        Args:
            text: Optional descriptive text (for compatibility with GPT-4o models, ignored)
        """
=======

    async def screenshot(self) -> str:
        """Take a screenshot and return as base64 string."""
>>>>>>> 8ef5b22d
        assert self.interface is not None
        screenshot_bytes = await self.interface.screenshot()
        return base64.b64encode(screenshot_bytes).decode("utf-8")

    async def click(self, x: int, y: int, button: str = "left") -> None:
        """Click at coordinates with specified button."""
        assert self.interface is not None
        if button == "left":
            await self.interface.left_click(x, y)
        elif button == "right":
            await self.interface.right_click(x, y)
        else:
            # Default to left click for unknown buttons
            await self.interface.left_click(x, y)

    async def double_click(self, x: int, y: int) -> None:
        """Double click at coordinates."""
        assert self.interface is not None
        await self.interface.double_click(x, y)

    async def scroll(self, x: int, y: int, scroll_x: int, scroll_y: int) -> None:
        """Scroll at coordinates with specified scroll amounts."""
        assert self.interface is not None
        await self.interface.move_cursor(x, y)
        await self.interface.scroll(scroll_x, scroll_y)

    async def type(self, text: str) -> None:
        """Type text."""
        assert self.interface is not None
        await self.interface.type_text(text)

    async def wait(self, ms: int = 1000) -> None:
        """Wait for specified milliseconds."""
        assert self.interface is not None
        import asyncio

        await asyncio.sleep(ms / 1000.0)

    async def move(self, x: int, y: int) -> None:
        """Move cursor to coordinates."""
        assert self.interface is not None
        await self.interface.move_cursor(x, y)

    async def keypress(self, keys: Union[List[str], str]) -> None:
        """Press key combination."""
        assert self.interface is not None
        if isinstance(keys, str):
            keys = keys.replace("-", "+").split("+")
        if len(keys) == 1:
            await self.interface.press_key(keys[0])
        else:
            # Handle key combinations
            await self.interface.hotkey(*keys)

    async def drag(self, path: List[Dict[str, int]]) -> None:
        """Drag along specified path."""
        assert self.interface is not None
        if not path:
            return

        # Start drag from first point
        start = path[0]
        await self.interface.mouse_down(start["x"], start["y"])

        # Move through path
        for point in path[1:]:
            await self.interface.move_cursor(point["x"], point["y"])

        # End drag at last point
        end = path[-1]
        await self.interface.mouse_up(end["x"], end["y"])

    async def get_current_url(self) -> str:
        """Get current URL (for browser environments)."""
        # This would need to be implemented based on the specific browser interface
        # For now, return empty string
        return ""

    # ==== Anthropic Computer Action Space ====
    async def left_mouse_down(self, x: Optional[int] = None, y: Optional[int] = None) -> None:
        """Left mouse down at coordinates."""
        assert self.interface is not None
        await self.interface.mouse_down(x, y, button="left")

    async def left_mouse_up(self, x: Optional[int] = None, y: Optional[int] = None) -> None:
        """Left mouse up at coordinates."""
        assert self.interface is not None
        await self.interface.mouse_up(x, y, button="left")<|MERGE_RESOLUTION|>--- conflicted
+++ resolved
@@ -35,19 +35,13 @@
         assert self.interface is not None
         screen_size = await self.interface.get_screen_size()
         return screen_size["width"], screen_size["height"]
-<<<<<<< HEAD
-    
+
     async def screenshot(self, text: Optional[str] = None) -> str:
         """Take a screenshot and return as base64 string.
         
         Args:
             text: Optional descriptive text (for compatibility with GPT-4o models, ignored)
         """
-=======
-
-    async def screenshot(self) -> str:
-        """Take a screenshot and return as base64 string."""
->>>>>>> 8ef5b22d
         assert self.interface is not None
         screenshot_bytes = await self.interface.screenshot()
         return base64.b64encode(screenshot_bytes).decode("utf-8")
