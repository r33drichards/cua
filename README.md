<div align="center">
  <picture>
    <source media="(prefers-color-scheme: dark)" alt="Cua logo" height="150" srcset="img/logo_white.png">
    <source media="(prefers-color-scheme: light)" alt="Cua logo" height="150" srcset="img/logo_black.png">
    <img alt="Cua logo" height="150" src="img/logo_black.png">
  </picture>

  [![Python](https://img.shields.io/badge/Python-333333?logo=python&logoColor=white&labelColor=333333)](#)
  [![Swift](https://img.shields.io/badge/Swift-F05138?logo=swift&logoColor=white)](#)
  [![macOS](https://img.shields.io/badge/macOS-000000?logo=apple&logoColor=F0F0F0)](#)
  [![Discord](https://img.shields.io/badge/Discord-%235865F2.svg?&logo=discord&logoColor=white)](https://discord.com/invite/mVnXXpdE85)
  <br>
  <a href="https://trendshift.io/repositories/13685" target="_blank"><img src="https://trendshift.io/api/badge/repositories/13685" alt="trycua%2Fcua | Trendshift" style="width: 250px; height: 55px;" width="250" height="55"/></a>
</div>

**c/ua** ("koo-ah") is Docker for [Computer-Use Agents](https://www.oneusefulthing.org/p/when-you-give-a-claude-a-mouse) - it enables AI agents to control full operating systems in virtual containers and deploy them locally or to the cloud.

<div align="center">
  <video src="https://github.com/user-attachments/assets/c619b4ea-bb8e-4382-860e-f3757e36af20" width="800" controls></video>
</div>

<<<<<<< HEAD
# 🚀 Quick Start

**Recommended for users who want to get started with a VM and Agent UI immediately.**

Serve a ready-to-use Computer-Use Agent UI and VM locally with a single command:
=======
# 🚀 Quick Start with a Computer-Use Agent UI

**Need to automate desktop tasks? Launch the Computer-Use Agent UI with a single command.**
>>>>>>> 2b630fc7

**macOS:**
```bash
# Requires Python 3.11+
/bin/bash -c "$(curl -fsSL https://raw.githubusercontent.com/trycua/cua/main/scripts/playground.sh)"
```

<details>
<<<<<<< HEAD
<summary><strong>What does this command do?</strong></summary>

You can view the full script source here: [scripts/playground.sh](https://github.com/trycua/cua/blob/main/scripts/playground.sh). To follow along yourself, use the steps below:

1. **Install/Update the [Lume CLI](./libs/lume/README.md)**  
   Lume is our tool for managing VMs that run efficiently using Apple's Virtualization framework.
   ```bash
   /bin/bash -c "$(curl -fsSL https://raw.githubusercontent.com/trycua/cua/main/libs/lume/scripts/install.sh)"
   ```
2. **Pull the macOS CUA image from the trycua repo**  
   This step downloads a prebuilt macOS Sequoia VM image (~30GB disk space required) with a `lume` default user (password: `lume`) and the [CUA Computer Server](https://github.com/trycua/cua/tree/main/libs/computer-server) preinstalled.  
   The CUA Computer Server allows the VM to be controlled programmatically by the Computer Python SDK.
   ```bash
   lume pull macos-sequoia-cua:latest
   ```
3. **Start a macOS VM using the pulled image**  
   ```bash
   lume run macos-sequoia-cua:latest
   ```
   See [Lume docs](./libs/lume/README.md) for more VM management commands.
4. **Install/Update the [Computer](https://github.com/trycua/cua/tree/main/libs/computer) and [Agent](https://github.com/trycua/cua/tree/main/libs/agent) Python SDKs**  
   - **Computer** lets Python developers automate Lume VMs using code.
   - **Agent** provides both a Python and GUI interface for interacting with multiple different computer-use agents.
   ```bash
   pip install -U "cua-computer[all]" "cua-agent[all]"
   ```
5. **Start the Agent UI**  
   This launches a chat UI for prompting computer-use agents to control the running macOS VM. Access it at [http://localhost:7860](http://localhost:7860):
   ```bash
   python -m agent.ui.gradio.app
   ```
</details>

#### Supported [Agent Loops](https://github.com/trycua/cua/blob/main/libs/agent/README.md#agent-loops)
- [UITARS-1.5](https://github.com/trycua/cua/blob/main/libs/agent/README.md#agent-loops): Run locally on Apple Silicon with MLX, or use cloud providers
- [OpenAI CUA](https://github.com/trycua/cua/blob/main/libs/agent/README.md#agent-loops): Use OpenAI's Computer-Use Preview model (*requires tier 3, select users only*)
- [Anthropic CUA](https://github.com/trycua/cua/blob/main/libs/agent/README.md#agent-loops): Use Anthropic's Computer-Use capabilities
- [OmniParser-v2.0](https://github.com/trycua/cua/blob/main/libs/agent/README.md#agent-loops): Control UI with [Set-of-Marks prompting](https://som-gpt4v.github.io/) using any vision model

### System Requirements
- Mac with Apple Silicon (M1/M2/M3/M4 series)
- macOS 15 (Sequoia) or newer
- Disk space for VM images (30GB+ recommended)

=======
<summary>What does this script do?</summary>

1. **Asks if you want to use local VMs?**
   - **If yes:**
     1. Install VM management CLI
     2. `lume pull macos-sequoia-cua:latest` - Download macOS image
     3. `lume run macos-sequoia-cua:latest` - Start VM
2. `pip install "cua-computer[all]" "cua-agent[all]"` - Install packages
3. `python -m agent.ui.gradio.app` - Launch UI
</details>

**Windows/Linux:**
```bash
# Requires Python 3.11+ and C/ua API key
pip install -U "cua-computer[all]" "cua-agent[all]" ; python -m agent.ui.gradio.app
```

*How it works: Computer module provides secure desktops (Lume CLI locally, [C/ua Cloud Containers](https://trycua.com) remotely), Agent module handles local/API agents with OpenAI AgentResponse format and [trajectory tracing](https://trycua.com/trajectory-viewer).*

## Supported [Agent Loops](https://github.com/trycua/cua/blob/main/libs/agent/README.md#agent-loops)
- [UITARS-1.5](https://github.com/trycua/cua/blob/main/libs/agent/README.md#agent-loops) - Run locally on Apple Silicon with MLX, or use cloud providers
- [OpenAI CUA](https://github.com/trycua/cua/blob/main/libs/agent/README.md#agent-loops) - Use OpenAI's Computer-Use Preview model
- [Anthropic CUA](https://github.com/trycua/cua/blob/main/libs/agent/README.md#agent-loops) - Use Anthropic's Computer-Use capabilities
- [OmniParser-v2.0](https://github.com/trycua/cua/blob/main/libs/agent/README.md#agent-loops) - Control UI with [Set-of-Marks prompting](https://som-gpt4v.github.io/) using any vision model

>>>>>>> 2b630fc7

# 💻 For Developers

**For advanced users: use our modules directly in your Python code for custom automation, integration, or research.**

1. **Install Lume CLI**
   ```bash
   /bin/bash -c "$(curl -fsSL https://raw.githubusercontent.com/trycua/cua/main/libs/lume/scripts/install.sh)"
   ```
2. **Pull the macOS CUA image**
   ```bash
   lume pull macos-sequoia-cua:latest
   ```
3. **Install the Python SDKs**
   ```bash
   pip install -U "cua-computer[all]" "cua-agent[all]"
   ```
4. **Import and use in your Python code:**
   ```python
   from computer import Computer
   from agent import ComputerAgent, LLM

    async def main():
        # Start a local macOS VM with a 1024x768 display
        async with Computer(os_type="macos", display="1024x768") as computer:

            # Example: Direct control of a macOS VM with Computer
            await computer.interface.left_click(100, 200)
            await computer.interface.type_text("Hello, world!")
            screenshot_bytes = await computer.interface.screenshot()
            
            # Example: Create and run an agent locally using mlx-community/UI-TARS-1.5-7B-6bit
            agent = ComputerAgent(
              computer=computer,
              loop="UITARS",
              model=LLM(provider="MLXVLM", name="mlx-community/UI-TARS-1.5-7B-6bit")
            )
            await agent.run("Find the trycua/cua repository on GitHub and follow the quick start guide")

    main()
   ```
   See the [Developer Guide](./docs/Developer-Guide.md) for advanced usage and building from source.

---

<<<<<<< HEAD
=======
### Step 3: Install Python SDK

```bash
pip install "cua-computer[all]" "cua-agent[all]"
```

Alternatively, see the [Developer Guide](./docs/Developer-Guide.md) for building from source.

### Step 4: Use in Your Code

```python
from computer import Computer
from agent import ComputerAgent, LLM

async def main():
    # Start a local macOS VM
    computer = Computer(os_type="macos")
    await computer.run()

    # Or with C/ua Cloud Container
    computer = Computer(
      os_type="linux",
      api_key="your_cua_api_key_here",
      name="your_container_name_here"
    )

    # Example: Direct control of a macOS VM with Computer
    await computer.interface.left_click(100, 200)
    await computer.interface.type_text("Hello, world!")
    screenshot_bytes = await computer.interface.screenshot()
    
    # Example: Create and run an agent locally using mlx-community/UI-TARS-1.5-7B-6bit
    agent = ComputerAgent(
      computer=computer,
      loop="UITARS",
      model=LLM(provider="MLXVLM", name="mlx-community/UI-TARS-1.5-7B-6bit")
    )
    await agent.run("Find the trycua/cua repository on GitHub and follow the quick start guide")

main()
```
>>>>>>> 2b630fc7

For ready-to-use examples, check out our [Notebooks](./notebooks/) collection.

### Lume CLI Reference

```bash
# Install Lume CLI and background service
curl -fsSL https://raw.githubusercontent.com/trycua/cua/main/libs/lume/scripts/install.sh | bash

# List all VMs
lume ls

# Pull a VM image
lume pull macos-sequoia-cua:latest

# Create a new VM
lume create my-vm --os macos --cpu 4 --memory 8GB --disk-size 50GB

# Run a VM (creates and starts if it doesn't exist)
lume run macos-sequoia-cua:latest

# Stop a VM
lume stop macos-sequoia-cua_latest

# Delete a VM
lume delete macos-sequoia-cua_latest
```

### Lumier CLI Reference

For advanced container-like virtualization, check out [Lumier](./libs/lumier/README.md) - a Docker interface for macOS and Linux VMs.

```bash
# Install Lume CLI and background service
curl -fsSL https://raw.githubusercontent.com/trycua/cua/main/libs/lume/scripts/install.sh | bash

# Run macOS in a Docker container
docker run -it --rm \
    --name lumier-vm \
    -p 8006:8006 \
    -v $(pwd)/storage:/storage \
    -v $(pwd)/shared:/shared \
    -e VM_NAME=lumier-vm \
    -e VERSION=ghcr.io/trycua/macos-sequoia-cua:latest \
    -e CPU_CORES=4 \
    -e RAM_SIZE=8192 \
    -e HOST_STORAGE_PATH=$(pwd)/storage \
    -e HOST_SHARED_PATH=$(pwd)/shared \
    trycua/lumier:latest
```

## Resources

- [How to use the MCP Server with Claude Desktop or other MCP clients](./libs/mcp-server/README.md) - One of the easiest ways to get started with C/ua
- [How to use OpenAI Computer-Use, Anthropic, OmniParser, or UI-TARS for your Computer-Use Agent](./libs/agent/README.md)
- [How to use Lume CLI for managing desktops](./libs/lume/README.md)
- [Training Computer-Use Models: Collecting Human Trajectories with C/ua (Part 1)](https://www.trycua.com/blog/training-computer-use-models-trajectories-1)
- [Build Your Own Operator on macOS (Part 1)](https://www.trycua.com/blog/build-your-own-operator-on-macos-1)

## Modules

| Module | Description | Installation |
|--------|-------------|---------------|
| [**Lume**](./libs/lume/README.md) | VM management for macOS/Linux using Apple's Virtualization.Framework | `curl -fsSL https://raw.githubusercontent.com/trycua/cua/main/libs/lume/scripts/install.sh \| bash` |
| [**Lumier**](./libs/lumier/README.md) | Docker interface for macOS and Linux VMs | `docker pull trycua/lumier:latest` |
| [**Computer**](./libs/computer/README.md) | Interface for controlling virtual machines | `pip install "cua-computer[all]"` |
| [**Agent**](./libs/agent/README.md) | AI agent framework for automating tasks | `pip install "cua-agent[all]"` |
| [**MCP Server**](./libs/mcp-server/README.md) | MCP server for using CUA with Claude Desktop | `pip install cua-mcp-server` |
| [**SOM**](./libs/som/README.md) | Self-of-Mark library for Agent | `pip install cua-som` |
| [**PyLume**](./libs/pylume/README.md) | Python bindings for Lume | `pip install pylume` |
| [**Computer Server**](./libs/computer-server/README.md) | Server component for Computer | `pip install cua-computer-server` |
| [**Core**](./libs/core/README.md) | Core utilities | `pip install cua-core` |

## Computer Interface Reference

For complete examples, see [computer_examples.py](./examples/computer_examples.py) or [computer_nb.ipynb](./notebooks/computer_nb.ipynb)

```python
# Mouse Actions
await computer.interface.left_click(x, y)       # Left click at coordinates
await computer.interface.right_click(x, y)      # Right click at coordinates
await computer.interface.double_click(x, y)     # Double click at coordinates
await computer.interface.move_cursor(x, y)      # Move cursor to coordinates
await computer.interface.drag_to(x, y, duration)  # Drag to coordinates
await computer.interface.get_cursor_position()  # Get current cursor position

# Keyboard Actions
await computer.interface.type_text("Hello")     # Type text
await computer.interface.press_key("enter")     # Press a single key
await computer.interface.hotkey("command", "c") # Press key combination

# Screen Actions
await computer.interface.screenshot()           # Take a screenshot
await computer.interface.get_screen_size()      # Get screen dimensions

# Clipboard Actions
await computer.interface.set_clipboard(text)    # Set clipboard content
await computer.interface.copy_to_clipboard()    # Get clipboard content

# File System Operations
await computer.interface.file_exists(path)      # Check if file exists
await computer.interface.directory_exists(path) # Check if directory exists
await computer.interface.run_command(cmd)       # Run shell command

# Accessibility
await computer.interface.get_accessibility_tree() # Get accessibility tree
```

## ComputerAgent Reference

For complete examples, see [agent_examples.py](./examples/agent_examples.py) or [agent_nb.ipynb](./notebooks/agent_nb.ipynb)

```python
# Import necessary components
from agent import ComputerAgent, LLM, AgentLoop, LLMProvider

# UI-TARS-1.5 agent for local execution with MLX
ComputerAgent(loop=AgentLoop.UITARS, model=LLM(provider=LLMProvider.MLXVLM, name="mlx-community/UI-TARS-1.5-7B-6bit"))   
# OpenAI Computer-Use agent using OPENAI_API_KEY  
ComputerAgent(loop=AgentLoop.OPENAI, model=LLM(provider=LLMProvider.OPENAI, name="computer-use-preview"))
# Anthropic Claude agent using ANTHROPIC_API_KEY
ComputerAgent(loop=AgentLoop.ANTHROPIC, model=LLM(provider=LLMProvider.ANTHROPIC))

# OmniParser loop for UI control using Set-of-Marks (SOM) prompting and any vision LLM
ComputerAgent(loop=AgentLoop.OMNI, model=LLM(provider=LLMProvider.OLLAMA, name="gemma3:12b-it-q4_K_M"))      
# OpenRouter example using OAICOMPAT provider
ComputerAgent(
    loop=AgentLoop.OMNI,
    model=LLM(
        provider=LLMProvider.OAICOMPAT, 
        name="openai/gpt-4o-mini",
        provider_base_url="https://openrouter.ai/api/v1"
    ),
    api_key="your-openrouter-api-key"
)
```

## Demos

Check out these demos of the Computer-Use Agent in action:

<details open>
<summary><b>MCP Server: Work with Claude Desktop and Tableau</b></summary>
<br>
<div align="center">
    <video src="https://github.com/user-attachments/assets/9f573547-5149-493e-9a72-396f3cff29df" width="800" controls></video>
</div>
</details>

<details>
<summary><b>AI-Gradio: Multi-app workflow with browser, VS Code and terminal</b></summary>
<br>
<div align="center">
    <video src="https://github.com/user-attachments/assets/723a115d-1a07-4c8e-b517-88fbdf53ed0f" width="800" controls></video>
</div>
</details>

<details>
<summary><b>Notebook: Fix GitHub issue in Cursor</b></summary>
<br>
<div align="center">
    <video src="https://github.com/user-attachments/assets/f67f0107-a1e1-46dc-aa9f-0146eb077077" width="800" controls></video>
</div>
</details>

## Community

Join our [Discord community](https://discord.com/invite/mVnXXpdE85) to discuss ideas, get assistance, or share your demos!

## License

Cua is open-sourced under the MIT License - see the [LICENSE](LICENSE) file for details.

Microsoft's OmniParser, which is used in this project, is licensed under the Creative Commons Attribution 4.0 International License (CC-BY-4.0) - see the [OmniParser LICENSE](https://github.com/microsoft/OmniParser/blob/master/LICENSE) file for details.

## Contributing

We welcome contributions to CUA! Please refer to our [Contributing Guidelines](CONTRIBUTING.md) for details.

## Trademarks

Apple, macOS, and Apple Silicon are trademarks of Apple Inc. Ubuntu and Canonical are registered trademarks of Canonical Ltd. Microsoft is a registered trademark of Microsoft Corporation. This project is not affiliated with, endorsed by, or sponsored by Apple Inc., Canonical Ltd., or Microsoft Corporation.

## Stargazers

Thank you to all our supporters!

[![Stargazers over time](https://starchart.cc/trycua/cua.svg?variant=adaptive)](https://starchart.cc/trycua/cua)

## Contributors

<!-- ALL-CONTRIBUTORS-LIST:START - Do not remove or modify this section -->
<!-- prettier-ignore-start -->
<!-- markdownlint-disable -->
<table>
  <tbody>
    <tr>
      <td align="center" valign="top" width="14.28%"><a href="https://github.com/f-trycua"><img src="https://avatars.githubusercontent.com/u/195596869?v=4?s=100" width="100px;" alt="f-trycua"/><br /><sub><b>f-trycua</b></sub></a><br /><a href="#code-f-trycua" title="Code">💻</a></td>
      <td align="center" valign="top" width="14.28%"><a href="http://pepicrft.me"><img src="https://avatars.githubusercontent.com/u/663605?v=4?s=100" width="100px;" alt="Pedro Piñera Buendía"/><br /><sub><b>Pedro Piñera Buendía</b></sub></a><br /><a href="#code-pepicrft" title="Code">💻</a></td>
      <td align="center" valign="top" width="14.28%"><a href="https://iamit.in"><img src="https://avatars.githubusercontent.com/u/5647941?v=4?s=100" width="100px;" alt="Amit Kumar"/><br /><sub><b>Amit Kumar</b></sub></a><br /><a href="#code-aktech" title="Code">💻</a></td>
      <td align="center" valign="top" width="14.28%"><a href="https://productsway.com/"><img src="https://avatars.githubusercontent.com/u/870029?v=4?s=100" width="100px;" alt="Dung Duc Huynh (Kaka)"/><br /><sub><b>Dung Duc Huynh (Kaka)</b></sub></a><br /><a href="#code-jellydn" title="Code">💻</a></td>
      <td align="center" valign="top" width="14.28%"><a href="http://zaydkrunz.com"><img src="https://avatars.githubusercontent.com/u/70227235?v=4?s=100" width="100px;" alt="Zayd Krunz"/><br /><sub><b>Zayd Krunz</b></sub></a><br /><a href="#code-ShrootBuck" title="Code">💻</a></td>
      <td align="center" valign="top" width="14.28%"><a href="https://github.com/PrashantRaj18198"><img src="https://avatars.githubusercontent.com/u/23168997?v=4?s=100" width="100px;" alt="Prashant Raj"/><br /><sub><b>Prashant Raj</b></sub></a><br /><a href="#code-PrashantRaj18198" title="Code">💻</a></td>
      <td align="center" valign="top" width="14.28%"><a href="https://www.mobile.dev"><img src="https://avatars.githubusercontent.com/u/847683?v=4?s=100" width="100px;" alt="Leland Takamine"/><br /><sub><b>Leland Takamine</b></sub></a><br /><a href="#code-Leland-Takamine" title="Code">💻</a></td>
    </tr>
    <tr>
      <td align="center" valign="top" width="14.28%"><a href="https://github.com/ddupont808"><img src="https://avatars.githubusercontent.com/u/3820588?v=4?s=100" width="100px;" alt="ddupont"/><br /><sub><b>ddupont</b></sub></a><br /><a href="#code-ddupont808" title="Code">💻</a></td>
      <td align="center" valign="top" width="14.28%"><a href="https://github.com/Lizzard1123"><img src="https://avatars.githubusercontent.com/u/46036335?v=4?s=100" width="100px;" alt="Ethan Gutierrez"/><br /><sub><b>Ethan Gutierrez</b></sub></a><br /><a href="#code-Lizzard1123" title="Code">💻</a></td>
      <td align="center" valign="top" width="14.28%"><a href="https://ricterz.me"><img src="https://avatars.githubusercontent.com/u/5282759?v=4?s=100" width="100px;" alt="Ricter Zheng"/><br /><sub><b>Ricter Zheng</b></sub></a><br /><a href="#code-RicterZ" title="Code">💻</a></td>
      <td align="center" valign="top" width="14.28%"><a href="https://www.trytruffle.ai/"><img src="https://avatars.githubusercontent.com/u/50844303?v=4?s=100" width="100px;" alt="Rahul Karajgikar"/><br /><sub><b>Rahul Karajgikar</b></sub></a><br /><a href="#code-rahulkarajgikar" title="Code">💻</a></td>
      <td align="center" valign="top" width="14.28%"><a href="https://github.com/trospix"><img src="https://avatars.githubusercontent.com/u/81363696?v=4?s=100" width="100px;" alt="trospix"/><br /><sub><b>trospix</b></sub></a><br /><a href="#code-trospix" title="Code">💻</a></td>
      <td align="center" valign="top" width="14.28%"><a href="https://wavee.world/invitation/b96d00e6-b802-4a1b-8a66-2e3854a01ffd"><img src="https://avatars.githubusercontent.com/u/22633385?v=4?s=100" width="100px;" alt="Ikko Eltociear Ashimine"/><br /><sub><b>Ikko Eltociear Ashimine</b></sub></a><br /><a href="#code-eltociear" title="Code">💻</a></td>
      <td align="center" valign="top" width="14.28%"><a href="https://github.com/dp221125"><img src="https://avatars.githubusercontent.com/u/10572119?v=4?s=100" width="100px;" alt="한석호(MilKyo)"/><br /><sub><b>한석호(MilKyo)</b></sub></a><br /><a href="#code-dp221125" title="Code">💻</a></td>
    </tr>
    <tr>
      <td align="center" valign="top" width="14.28%"><a href="https://www.encona.com/"><img src="https://avatars.githubusercontent.com/u/891558?v=4?s=100" width="100px;" alt="Rahim Nathwani"/><br /><sub><b>Rahim Nathwani</b></sub></a><br /><a href="#code-rahimnathwani" title="Code">💻</a></td>
      <td align="center" valign="top" width="14.28%"><a href="https://mjspeck.github.io/"><img src="https://avatars.githubusercontent.com/u/20689127?v=4?s=100" width="100px;" alt="Matt Speck"/><br /><sub><b>Matt Speck</b></sub></a><br /><a href="#code-mjspeck" title="Code">💻</a></td>
      <td align="center" valign="top" width="14.28%"><a href="https://github.com/FinnBorge"><img src="https://avatars.githubusercontent.com/u/9272726?v=4?s=100" width="100px;" alt="FinnBorge"/><br /><sub><b>FinnBorge</b></sub></a><br /><a href="#code-FinnBorge" title="Code">💻</a></td>
      <td align="center" valign="top" width="14.28%"><a href="https://github.com/jklapacz"><img src="https://avatars.githubusercontent.com/u/5343758?v=4?s=100" width="100px;" alt="Jakub Klapacz"/><br /><sub><b>Jakub Klapacz</b></sub></a><br /><a href="#code-jklapacz" title="Code">💻</a></td>
      <td align="center" valign="top" width="14.28%"><a href="https://github.com/evnsnclr"><img src="https://avatars.githubusercontent.com/u/139897548?v=4?s=100" width="100px;" alt="Evan smith"/><br /><sub><b>Evan smith</b></sub></a><br /><a href="#code-evnsnclr" title="Code">💻</a></td>
    </tr>
  </tbody>
</table>

<!-- markdownlint-restore -->
<!-- prettier-ignore-end -->

<!-- ALL-CONTRIBUTORS-LIST:END --><|MERGE_RESOLUTION|>--- conflicted
+++ resolved
@@ -19,17 +19,9 @@
   <video src="https://github.com/user-attachments/assets/c619b4ea-bb8e-4382-860e-f3757e36af20" width="800" controls></video>
 </div>
 
-<<<<<<< HEAD
-# 🚀 Quick Start
-
-**Recommended for users who want to get started with a VM and Agent UI immediately.**
-
-Serve a ready-to-use Computer-Use Agent UI and VM locally with a single command:
-=======
 # 🚀 Quick Start with a Computer-Use Agent UI
 
 **Need to automate desktop tasks? Launch the Computer-Use Agent UI with a single command.**
->>>>>>> 2b630fc7
 
 **macOS:**
 ```bash
@@ -38,52 +30,6 @@
 ```
 
 <details>
-<<<<<<< HEAD
-<summary><strong>What does this command do?</strong></summary>
-
-You can view the full script source here: [scripts/playground.sh](https://github.com/trycua/cua/blob/main/scripts/playground.sh). To follow along yourself, use the steps below:
-
-1. **Install/Update the [Lume CLI](./libs/lume/README.md)**  
-   Lume is our tool for managing VMs that run efficiently using Apple's Virtualization framework.
-   ```bash
-   /bin/bash -c "$(curl -fsSL https://raw.githubusercontent.com/trycua/cua/main/libs/lume/scripts/install.sh)"
-   ```
-2. **Pull the macOS CUA image from the trycua repo**  
-   This step downloads a prebuilt macOS Sequoia VM image (~30GB disk space required) with a `lume` default user (password: `lume`) and the [CUA Computer Server](https://github.com/trycua/cua/tree/main/libs/computer-server) preinstalled.  
-   The CUA Computer Server allows the VM to be controlled programmatically by the Computer Python SDK.
-   ```bash
-   lume pull macos-sequoia-cua:latest
-   ```
-3. **Start a macOS VM using the pulled image**  
-   ```bash
-   lume run macos-sequoia-cua:latest
-   ```
-   See [Lume docs](./libs/lume/README.md) for more VM management commands.
-4. **Install/Update the [Computer](https://github.com/trycua/cua/tree/main/libs/computer) and [Agent](https://github.com/trycua/cua/tree/main/libs/agent) Python SDKs**  
-   - **Computer** lets Python developers automate Lume VMs using code.
-   - **Agent** provides both a Python and GUI interface for interacting with multiple different computer-use agents.
-   ```bash
-   pip install -U "cua-computer[all]" "cua-agent[all]"
-   ```
-5. **Start the Agent UI**  
-   This launches a chat UI for prompting computer-use agents to control the running macOS VM. Access it at [http://localhost:7860](http://localhost:7860):
-   ```bash
-   python -m agent.ui.gradio.app
-   ```
-</details>
-
-#### Supported [Agent Loops](https://github.com/trycua/cua/blob/main/libs/agent/README.md#agent-loops)
-- [UITARS-1.5](https://github.com/trycua/cua/blob/main/libs/agent/README.md#agent-loops): Run locally on Apple Silicon with MLX, or use cloud providers
-- [OpenAI CUA](https://github.com/trycua/cua/blob/main/libs/agent/README.md#agent-loops): Use OpenAI's Computer-Use Preview model (*requires tier 3, select users only*)
-- [Anthropic CUA](https://github.com/trycua/cua/blob/main/libs/agent/README.md#agent-loops): Use Anthropic's Computer-Use capabilities
-- [OmniParser-v2.0](https://github.com/trycua/cua/blob/main/libs/agent/README.md#agent-loops): Control UI with [Set-of-Marks prompting](https://som-gpt4v.github.io/) using any vision model
-
-### System Requirements
-- Mac with Apple Silicon (M1/M2/M3/M4 series)
-- macOS 15 (Sequoia) or newer
-- Disk space for VM images (30GB+ recommended)
-
-=======
 <summary>What does this script do?</summary>
 
 1. **Asks if you want to use local VMs?**
@@ -109,7 +55,6 @@
 - [Anthropic CUA](https://github.com/trycua/cua/blob/main/libs/agent/README.md#agent-loops) - Use Anthropic's Computer-Use capabilities
 - [OmniParser-v2.0](https://github.com/trycua/cua/blob/main/libs/agent/README.md#agent-loops) - Control UI with [Set-of-Marks prompting](https://som-gpt4v.github.io/) using any vision model
 
->>>>>>> 2b630fc7
 
 # 💻 For Developers
 
@@ -132,45 +77,6 @@
    from computer import Computer
    from agent import ComputerAgent, LLM
 
-    async def main():
-        # Start a local macOS VM with a 1024x768 display
-        async with Computer(os_type="macos", display="1024x768") as computer:
-
-            # Example: Direct control of a macOS VM with Computer
-            await computer.interface.left_click(100, 200)
-            await computer.interface.type_text("Hello, world!")
-            screenshot_bytes = await computer.interface.screenshot()
-            
-            # Example: Create and run an agent locally using mlx-community/UI-TARS-1.5-7B-6bit
-            agent = ComputerAgent(
-              computer=computer,
-              loop="UITARS",
-              model=LLM(provider="MLXVLM", name="mlx-community/UI-TARS-1.5-7B-6bit")
-            )
-            await agent.run("Find the trycua/cua repository on GitHub and follow the quick start guide")
-
-    main()
-   ```
-   See the [Developer Guide](./docs/Developer-Guide.md) for advanced usage and building from source.
-
----
-
-<<<<<<< HEAD
-=======
-### Step 3: Install Python SDK
-
-```bash
-pip install "cua-computer[all]" "cua-agent[all]"
-```
-
-Alternatively, see the [Developer Guide](./docs/Developer-Guide.md) for building from source.
-
-### Step 4: Use in Your Code
-
-```python
-from computer import Computer
-from agent import ComputerAgent, LLM
-
 async def main():
     # Start a local macOS VM
     computer = Computer(os_type="macos")
@@ -196,9 +102,12 @@
     )
     await agent.run("Find the trycua/cua repository on GitHub and follow the quick start guide")
 
-main()
-```
->>>>>>> 2b630fc7
+    main()
+   ```
+   See the [Developer Guide](./docs/Developer-Guide.md) for advanced usage and building from source.
+
+---
+
 
 For ready-to-use examples, check out our [Notebooks](./notebooks/) collection.
 
